--- conflicted
+++ resolved
@@ -28,7 +28,6 @@
     .text-brand { color: var(--brand); }
     .bg-brand { background-color: var(--brand); }
     nav a:hover { color: var(--brand); }
-<<<<<<< HEAD
     .glint {
       position: relative;
       display: inline-block;
@@ -51,9 +50,7 @@
       from { left: -50%; }
       to { left: 150%; }
     }
-=======
     #home, section { scroll-margin-top: calc(env(safe-area-inset-top) + 4rem); }
->>>>>>> bdc3b7a7
     /* Style car model datalist dropdown on desktop */
     #carOptions {
       background-color: rgb(23 23 23);
